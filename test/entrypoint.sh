#!/bin/bash

set -e -u

DIR="$( cd "$( dirname "${BASH_SOURCE[0]}" )" && pwd )"

# Start rsyslog. Note: Sometimes for unknown reasons /var/run/rsyslogd.pid is
# already present, which prevents the whole container from starting. We remove
# it just in case it's there.
rm -f /var/run/rsyslogd.pid
service rsyslog start

wait_tcp_port() {
    local host="$1" port="$2"

    # see http://tldp.org/LDP/abs/html/devref1.html for description of this syntax.
<<<<<<< HEAD
    for n in `seq 1 30` ; do if exec 6<>/dev/tcp/$host/$port; then
=======
    for n in `seq 1 30` ; do
      if exec 6<>/dev/tcp/$host/$port; then
>>>>>>> a4421ae7
        break
      else
        echo "$(date) - still trying to connect to $host:$port"
        sleep 1
      fi
    done
    exec 6>&-
    echo "Connected to $host:$port"
}
# make sure we can reach the mysqldb
wait_tcp_port boulder-mysql 3306

# create the database
MYSQL_CONTAINER=1 $DIR/create_db.sh

# Delaying loading private key into SoftHSM container until now so that switching
# out the signing key doesn't require rebuilding the boulder-tools image. Only
# convert key to DER once per container.
wait_tcp_port boulder-hsm 5657

addkey() {
  pkcs11-tool --module=/usr/local/lib/libpkcs11-proxy.so \
    --type privkey --pin 5678 --login --so-pin 1234 "$@";
}
addkey --token-label intermediate --write-object test/test-ca.key.der --label intermediate_key
addkey --token-label root --write-object test/test-root.key.der --label root_key

if [[ $# -eq 0 ]]; then
    exec ./start.py
fi

exec $@<|MERGE_RESOLUTION|>--- conflicted
+++ resolved
@@ -14,12 +14,8 @@
     local host="$1" port="$2"
 
     # see http://tldp.org/LDP/abs/html/devref1.html for description of this syntax.
-<<<<<<< HEAD
-    for n in `seq 1 30` ; do if exec 6<>/dev/tcp/$host/$port; then
-=======
     for n in `seq 1 30` ; do
       if exec 6<>/dev/tcp/$host/$port; then
->>>>>>> a4421ae7
         break
       else
         echo "$(date) - still trying to connect to $host:$port"
